--- conflicted
+++ resolved
@@ -1022,7 +1022,6 @@
         # go back to original spectrum
         self.remove_layer(_ln)
         self.compute_spectrum()
-<<<<<<< HEAD
         emissivity_1_B = self.emissivity_array
         # get Blackbody spectrum at the default temperature - this is tentative
         self._compute_therml_spectrum()
@@ -1030,8 +1029,6 @@
         # now add perovskite layer to the stack and get the emissivity/absorptivity towards the sky
         self.reverse_stack()
 
-        # get terminal layer number
-=======
 
         
 
@@ -1062,7 +1059,7 @@
         # Need to iterate over emissivity_gradient_array for every value at a given wavelength.
         # Need to take the integral of this multiplied by _solar_spectrum and spectral_response (both precalculated), between 0 and lambda bandgap.
 
->>>>>>> 2a67de3f
+
         _ln = len(self.thickness_array) - 1
         # insert thick active layer as the bottom-most layer
         self.insert_layer(_ln, 1000e-9)
@@ -1071,7 +1068,6 @@
         # Acquire necessary variables
         self._solar_spectrum = self._read_AM()
         self.compute_spectrum()
-<<<<<<< HEAD
         absorptivity_2_T = self.emissivity_array
 
         # get the absorbed power
@@ -1093,7 +1089,6 @@
 
         self._compute_pv_stpv_power_density(self.wavelength_array)
         # reverse stack again and add active layer and get absorbed power into the structure
-=======
         self.compute_spectrum_gradient()
 
         # Initialize short circuit current array
@@ -1154,12 +1149,10 @@
         self.pv_stpv_splitting_power_spectrum = self.blackbody_spectrum * self.emissivity_array
 
         # reverse the stack back
->>>>>>> 2a67de3f
         self.reverse_stack()
         # update the spectra for the normal direction
         self.compute_spectrum()
 
-<<<<<<< HEAD
         # approximate ideal spectral response assuming \lambda_bg = 700 nm
         self.lambda_bandgap = 700e-9
         self.spectral_response = self.wavelength_array / self.lambda_bandgap
@@ -1172,7 +1165,6 @@
             self.spectral_response,
             self._solar_spectrum,
         )
-=======
 
 
     def compute_pv_stpv_splitting_power(self):
@@ -1248,8 +1240,6 @@
         #        _kill = 0
         # assign _T to self.temperature
         self.temperature = _T
-
->>>>>>> 2a67de3f
 
 
         
