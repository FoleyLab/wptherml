"""
wptherml
A python package for modeling light-matter interactions!
"""

# Add imports here
from .spectrum_driver import SpectrumDriver
from .em import TmmDriver
from .mie import MieDriver
from .therml import Therml
from .exciton import ExcitonDriver
from .factory import SpectrumFactory
from .materials import Materials
<<<<<<< HEAD
from .optdriver import OptDriver
=======
from .spin_boson import SpinBosonDriver
>>>>>>> 5ed6b250

# Handle versioneer
from ._version import get_versions

versions = get_versions()
__version__ = versions["version"]
__git_revision__ = versions["full-revisionid"]
del get_versions, versions<|MERGE_RESOLUTION|>--- conflicted
+++ resolved
@@ -11,11 +11,8 @@
 from .exciton import ExcitonDriver
 from .factory import SpectrumFactory
 from .materials import Materials
-<<<<<<< HEAD
 from .optdriver import OptDriver
-=======
 from .spin_boson import SpinBosonDriver
->>>>>>> 5ed6b250
 
 # Handle versioneer
 from ._version import get_versions
