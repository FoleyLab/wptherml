--- conflicted
+++ resolved
@@ -84,9 +84,6 @@
     
     assert np.allclose(result, expected_result, 1e-5)
     
-<<<<<<< HEAD
-
-
 
 def test_compute_z_jn_prime():
     """ test private method in MieDriver _compute_z_jn_prime(n,z)"""
@@ -96,7 +93,7 @@
 
     result = mietest._compute_z_jn_prime(mietest._n_array, mietest._size_factor_array[0])
 
-=======
+
 def test_compute_z_hn_prime():
     """ test private method in MieDriver _compute_z_hn_prime(n, z) """
     
@@ -104,5 +101,4 @@
 
     result = mietest._compute_z_hn_prime(mietest._n_array, mietest._size_factor_array[0])
     
->>>>>>> 25499c7d
     assert np.allclose(result, expected_result, 1e-5)