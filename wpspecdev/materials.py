--- conflicted
+++ resolved
@@ -82,11 +82,11 @@
 
             self._refractive_index_array[:,layer_number] = n_spline(self.wavelength_array) + 1j * k_spline(self.wavelength_array)   
 
-<<<<<<< HEAD
     def material_static_refractive_index(self, layer_number, refractive_index):
         if layer_number>0 and layer_number<(self.number_of_layers-1):
             self._refractive_index_array[:,layer_number] = np.ones(len(self.wavelength_array), dtype=complex) * refractive_index
-=======
+
+
     def material_Al(self, layer_number):
         if layer_number>0 and layer_number<(self.number_of_layers-1):
             # get path to the Al data file
@@ -140,4 +140,3 @@
             n_spline = InterpolatedUnivariateSpline(file_data[:,0], file_data[:,1], k=1)
             k_spline = InterpolatedUnivariateSpline(file_data[:,0], file_data[:,2], k=1)
             self._refractive_index_array[:,layer_number] = n_spline(self.wavelength_array) + 1j * k_spline(self.wavelength_array)   
->>>>>>> cba03457
